Classes
-------

Classes are the core of Python. They give us a lot of power but it is
really easy to misuse this power. In this section I will share some
obscure tricks and caveats related to ``classes`` in Python. Let's get
going!

1. Instance & Class variables
^^^^^^^^^^^^^^^^^^^^^^^^^^^^^

Most beginners and even some advanced Python programmers do not
understand the distinction between instance and class variables. Their
lack of understanding forces them to use these different types of
variables incorrectly. Let's understand them.

The basic difference is:

-  Instance variables are for data which is unique to every object
-  Class variables are for data shared between different instances of a
   class

Let's take a look at an example:

.. code:: python

    class Cal(object):
        # pi is a class variable
        pi = 3.142

        def __init__(self, radius):
            # self.radius is an instance variable
            self.radius = radius

        def area(self):
            return self.pi * (self.radius ** 2)

    a = Cal(32)
    a.area()
    # Output: 3217.408
    a.pi
    # Output: 3.142
    a.pi = 43
    a.pi
    # Output: 43

    b = Cal(44)
    b.area()
    # Output: 6082.912
    b.pi
    # Output: 3.142
    b.pi = 50
    b.pi
    # Output: 50

There are not many issues while using mutable class variables. This is
the major reason due to which beginners do not try to learn more about
this subject because everything works! If you also believe that instance
and class variables can not cause any problem if used incorrectly then
check the next example.

.. code:: python

    class SuperClass(object):
        superpowers = []

        def __init__(self, name):
            self.name = name

        def add_superpower(self, power):
            self.superpowers.append(power)

    foo = SuperClass('foo')
    bar = SuperClass('bar')
    foo.name
    # Output: 'foo'

    bar.name
    # Output: 'bar'

    foo.add_superpower('fly')
    bar.superpowers
    # Output: ['fly']

    foo.superpowers
    # Output: ['fly']

That is the beauty of the wrong usage of mutable class variables. To
make your code safe against this kind of surprise attacks then make sure
that you do not use mutable class variables. You may use them only if
you know what you are doing.

2. New style classes
^^^^^^^^^^^^^^^^^^^^

New style classes were introduced in Python 2.1 but a lot of people do
not know about them even now! It is so because Python also supports old
style classes just to maintain backward compatibility. I have said a lot
about new and old but I have not told you about the difference. Well the
major difference is that:

-  Old base classes do not inherit from anything
-  New style base classes inherit from ``object``

A very basic example is:

.. code:: python

    class OldClass():
        def __init__(self):
            print('I am an old class')

    class NewClass(object):
        def __init__(self):
            print('I am a jazzy new class')

    old = OldClass()
    # Output: I am an old class

    new = NewClass()
    # Output: I am a jazzy new class

This inheritance from ``object`` allows new style classes to utilize
some *magic*. A major advantage is that you can employ some useful
optimizations like ``__slots__``. You can use ``super()`` and
descriptors and the likes. Bottom line? Always try to use new-style
classes.

**Note:** Python 3 only has new-style classes. It does not matter
whether you subclass from ``object`` or not. However it is recommended
that you still subclass from ``object``.

3. Magic Methods
^^^^^^^^^^^^^^^^

Python's classes are famous for their magic methods, commonly called
**dunder** (double underscore) methods. I am going to discuss a few of
them.

-  ``__init__``

It is a class initializer. Whenever an instance of a class is created
<<<<<<< HEAD
it's ``__init__`` method. For instance:
=======
its ``__init__`` method is called. For example:
>>>>>>> 9780b29f

.. code:: python

    class GetTest(object):
        def __init__(self):
            print('Greetings!!')
        def another_method(self):
            print('I am another method which is not'
                  ' automatically called')

    a = GetTest()
    # Output: Greetings!!

    a.another_method()
    # Output: I am another method which is not automatically
    # called

You can see that ``__init__`` is called immediately after an instance is
created. You can also pass arguments to the class during it's
initialization. Like this:

.. code:: python

    class GetTest(object):
        def __init__(self, name):
            print('Greetings!! {0}'.format(name))
        def another_method(self):
            print('I am another method which is not'
                  ' automatically called')

    a = GetTest('yasoob')
    # Output: Greetings!! yasoob

    # Try creating an instance without the name arguments
    b = GetTest()
    Traceback (most recent call last):
      File "<stdin>", line 1, in <module>
    TypeError: __init__() takes exactly 2 arguments (1 given)

I am sure that now you understand the ``__init__`` method.

-  ``__getitem__``

Implementing **getitem** in a class allows its instances to use the []
(indexer) operator. Here is an example:

.. code:: python

    class GetTest(object):
        def __init__(self):
            self.info = {
                'name':'Yasoob',
                'country':'Pakistan',
                'number':12345812
            }

        def __getitem__(self,i):
            return self.info[i]

    foo = OldClass()
    foo['title']
    # Output: 'Yasoob'

    foo['number']
    # Output: 36845124

Without the ``__getitem__`` method we would have got this error:

.. code:: python

    >>> foo['title']

    Traceback (most recent call last):
      File "<stdin>", line 1, in <module>
    TypeError: 'GetTest' object has no attribute '__getitem__'

Static, Class & Abstract methods
^^^^^^^^^^^^^^^^^^^^^^^^^^^^^^^^
<|MERGE_RESOLUTION|>--- conflicted
+++ resolved
@@ -140,11 +140,7 @@
 -  ``__init__``
 
 It is a class initializer. Whenever an instance of a class is created
-<<<<<<< HEAD
-it's ``__init__`` method. For instance:
-=======
 its ``__init__`` method is called. For example:
->>>>>>> 9780b29f
 
 .. code:: python
 
